--- conflicted
+++ resolved
@@ -134,7 +134,6 @@
     NotImplementedError: If the selected API is not supported by the current
       runner.
   """
-<<<<<<< HEAD
   def __init__(
     self, inference_spec_type: Union[model_spec_pb2.InferenceSpecType,
                                      beam.pvalue.PCollection] = None
@@ -162,53 +161,37 @@
       inference_results = (
         examples
         | 'Format as queries' >> beam.Map(lambda x: (None, x))
-        | '_RunInferenceCore (fixed)' >> _RunInferenceCore(
+        | '_RunInferenceCoreOnFixedModel' >> _RunInferenceCore(
           fixed_inference_spec_type=self._inference_spec_type,
           catch_errors=self._with_errors)
       )
     elif type(self._inference_spec_type) is beam.pvalue.PCollection:
+      if not _runner_supports_stateful_dofn(examples.pipeline.runner):
+        raise NotImplementedError(
+          'Model streaming inference requires stateful DoFn support which is'
+          'not provided by the current runner: %s'
+          % repr(examples.pipeline.runner))
+
       logging.info('RunInference on dynamic models')
       inference_results = (
         examples
         | 'Join examples' >> _TemporalJoin(self._inference_spec_type)
-        | '_RunInferenceCore (dynamic)' >> _RunInferenceCore(
+        | '_RunInferenceCoreOnDynamicModel' >> _RunInferenceCore(
           catch_errors=self._with_errors))
     elif self._inference_spec_type is None:
+      if not _runner_supports_stateful_dofn(examples.pipeline.runner):
+        raise NotImplementedError(
+          'Inference on queries requires stateful DoFn support which is not'
+          'provided by the current runner: %s'
+          % repr(examples.pipeline.runner))
+
       logging.info('RunInference on queries')
       inference_results = (
-        examples | '_RunInferenceCore (queries)' >> _RunInferenceCore(
+        examples | '_RunInferenceCoreOnQueries' >> _RunInferenceCore(
           catch_errors=self._with_errors))
     else:
       raise ValueError('Invalid type for inference_spec_type: %s'
                        % type(self._inference_spec_type))
-=======
-  predictions = None
-  if type(inference_spec_type) is model_spec_pb2.InferenceSpecType:
-    logging.info('RunInference on model: %s', inference_spec_type)
-    queries = examples | 'Format as queries' >> beam.Map(lambda x: (None, x))
-    predictions = queries | '_RunInferenceCoreOnFixedModel' >> _RunInferenceCore(
-      fixed_inference_spec_type=inference_spec_type)
-  elif type(inference_spec_type) is beam.pvalue.PCollection:
-    if not _runner_supports_stateful_dofn(examples.pipeline.runner):
-      raise NotImplementedError(
-        'Model streaming inference requires stateful DoFn support which is not'
-        'provided by the current runner: %s' % repr(examples.pipeline.runner))
-
-    logging.info('RunInference on dynamic models')
-    queries = examples | 'Join examples' >> _TemporalJoin(inference_spec_type)
-    predictions = queries | '_RunInferenceCoreOnDynamicModel' >> _RunInferenceCore()
-  elif inference_spec_type is None:
-    if not _runner_supports_stateful_dofn(examples.pipeline.runner):
-      raise NotImplementedError(
-        'Inference on queries requires stateful DoFn support which is not'
-        'provided by the current runner: %s' % repr(examples.pipeline.runner))
-
-    logging.info('RunInference on queries')
-    predictions = examples | '_RunInferenceCoreOnQueries' >> _RunInferenceCore()
-  else:
-    raise ValueError('Invalid type for inference_spec_type: %s'
-                     % type(inference_spec_type))
->>>>>>> c659d04d
 
     if self._with_errors:
       return inference_results
@@ -230,29 +213,21 @@
   these queries are grouped by model and inference runs in batches. If a
   fixed_inference_spec_type is provided, this spec is used for all inference
   requests which enables pre-configuring the model during pipeline
-<<<<<<< HEAD
-  construction.
-=======
   construction. If the fixed_inference_spec_type is not provided, each input
   query must contain a valid InferenceSpecType and models will be loaded
   dynamically at runtime.
->>>>>>> c659d04d
 
   Args:
     queries: A PCollection containing QueryType tuples.
     fixed_inference_spec_type: An optional model inference endpoint. If
       specified, this is "preloaded" during inference and models specified in
       query tuples are ignored. This requires the InferenceSpecType to be known
-<<<<<<< HEAD
-      at pipeline creation time.
+      at pipeline creation time. If this fixed_inference_spec_type is not
+      provided, each input query must contain a valid InferenceSpecType and
+      models will be loaded dynamically at runtime.
     catch_errors: if True, runtime errors will be caught and emitted in a
       separate 'errors' PCollection. Otherwise, runtime errors will be thrown
       in their original location.
-=======
-      at pipeline creation time. If this fixed_inference_spec_type is not
-      provided, each input query must contain a valid InferenceSpecType and
-      models will be loaded dynamically at runtime.
->>>>>>> c659d04d
 
   Returns:
     A dict containing a prediction and error PCollection:
@@ -263,56 +238,7 @@
     If catch_errors is False, the 'errors' PCollection will be empty.
 
   Raises:
-<<<<<<< HEAD
-    ValueError; when the fixed_inference_spec_type is invalid.
-  """
-  batched_queries = queries | 'BatchQueries' >> _BatchQueries()
-  inference_results = None
-
-  if fixed_inference_spec_type is None:
-    # operation type is determined at runtime
-    def _tag_operation_type(batch):
-      if not catch_errors:
-        return beam.pvalue.TaggedOutput(_get_operation_type(batch[0]), batch)
-      else:
-        try:
-          return beam.pvalue.TaggedOutput(_get_operation_type(batch[0]), batch)
-        except Exception as e:
-          return beam.pvalue.TaggedOutput('errors', (e, batch))
-
-    tagged = (
-      batched_queries | 'Tag by operation' >> beam.Map(_tag_operation_type)
-      .with_outputs(
-        'errors',
-        OperationType.CLASSIFICATION,
-        OperationType.REGRESSION,
-        OperationType.PREDICTION,
-        OperationType.MULTIHEAD
-      )
-    )
-
-    operation_inference_results = [
-      tagged[OperationType.CLASSIFICATION] | 'Classify' >> _Classify(
-        catch_errors=catch_errors),
-      tagged[OperationType.REGRESSION] | 'Regress' >> _Regress(
-        catch_errors=catch_errors),
-      tagged[OperationType.PREDICTION] | 'Predict' >> _Predict(
-        catch_errors=catch_errors),
-      tagged[OperationType.MULTIHEAD] | 'MultiInference' >> _MultiInference(
-        catch_errors=catch_errors)
-    ]
-
-    predictions = (
-      [x['predictions'] for x in operation_inference_results]
-      | 'Flatten predictions' >> beam.Flatten())
-
-    errors = (
-      [tagged['errors']] + [x['errors'] for x in operation_inference_results]
-      | 'Flatten errors' >> beam.Flatten())
-
-    inference_results = {'predictions': predictions, 'errors': errors}
-=======
-    ValueError: when operation is not supported.
+    ValueError: when the fixed_inference_spec_type is invalid.
   """
   batched_queries = None
   if _runner_supports_stateful_dofn(queries.pipeline.runner):
@@ -323,19 +249,33 @@
     # inference spec.
     batched_queries = queries | 'BatchQueriesSimple' >> _BatchQueriesSimple()
 
-  predictions = None
+  inference_results = None
 
   if fixed_inference_spec_type is None:
     # operation type is determined at runtime
-    split = batched_queries | 'SplitByOperation' >> _SplitByOperation()
-
-    predictions = [
-      split[OperationType.CLASSIFICATION] | 'Classify' >> _Classify(),
-      split[OperationType.REGRESSION] | 'Regress' >> _Regress(),
-      split[OperationType.PREDICTION] | 'Predict' >> _Predict(),
-      split[OperationType.MULTIHEAD] | 'MultiInference' >> _MultiInference()
-    ] | beam.Flatten()
->>>>>>> c659d04d
+    split = batched_queries | 'SplitByOperation' >> _SplitByOperation(
+      catch_errors=catch_errors)
+
+    operation_inference_results = [
+      split[OperationType.CLASSIFICATION] | 'Classify' >> _Classify(
+        catch_errors=catch_errors),
+      split[OperationType.REGRESSION] | 'Regress' >> _Regress(
+        catch_errors=catch_errors),
+      split[OperationType.PREDICTION] | 'Predict' >> _Predict(
+        catch_errors=catch_errors),
+      split[OperationType.MULTIHEAD] | 'MultiInference' >> _MultiInference(
+        catch_errors=catch_errors)
+    ]
+
+    predictions = (
+      [x['predictions'] for x in operation_inference_results]
+      | 'Flatten predictions' >> beam.Flatten())
+
+    errors = (
+      [split['errors']] + [x['errors'] for x in operation_inference_results]
+      | 'Flatten errors' >> beam.Flatten())
+
+    inference_results = {'predictions': predictions, 'errors': errors}
   else:
     # operation type is determined at pipeline construction time
     operation_type = _get_operation_type(fixed_inference_spec_type)
@@ -421,45 +361,8 @@
 
 @beam.ptransform_fn
 @beam.typehints.with_input_types(_QueryBatchType)
-<<<<<<< HEAD
-@beam.typehints.with_output_types(prediction_log_pb2.PredictionLog)
-def _Classify(
-    pcoll: beam.pvalue.PCollection,
-    fixed_inference_spec_type: model_spec_pb2.InferenceSpecType = None,
-    catch_errors: bool = False
-): # pylint: disable=invalid-name
-  """Performs classify PTransform."""
-  inference_results = None
-
-  if fixed_inference_spec_type is None:
-    tagged = pcoll | 'Tag inference type' >> _TagUsingInProcessInference()
-    tagged['remote'] | 'NotImplemented' >> _NotImplementedTransform()
-    inference_results = (
-      tagged['local']
-      | 'Classify' >> _ParDoExceptionWrapper(
-        _BatchClassifyDoFn(shared.Shared()),
-        catch_errors=catch_errors))
-  else:
-    if _using_in_process_inference(fixed_inference_spec_type):
-      inference_results = (
-        pcoll
-        | 'Classify' >> _ParDoExceptionWrapper(
-          _BatchClassifyDoFn(
-            shared.Shared(),
-            fixed_inference_spec_type=fixed_inference_spec_type),
-          catch_errors=catch_errors))
-    else:
-      raise NotImplementedError
-
-  predictions = (
-    inference_results[None]
-    | 'BuildPredictionLogForClassifications' >> beam.ParDo(
-      _BuildPredictionLogForClassificationsDoFn()))
-
-  return {'predictions': predictions, 'errors': inference_results['errors']}
-=======
 @beam.typehints.with_output_types(_QueryBatchType)
-def _SplitByOperation(batches):
+def _SplitByOperation(batches, catch_errors=False):
   """A PTransform that splits a _QueryBatchType PCollection based on operation.
 
   Benchmarks demonstrated that this transform was a bottleneck (comprising
@@ -468,197 +371,72 @@
   performance, we use a caching layer inside each DoFn instance that saves a
   mapping of:
 
-    {inference_spec.SerializeToString(): operation_type}
->>>>>>> c659d04d
+    {inference_spec.SerializeToString(): (operation_type, Optional[Exception])}
 
   In practice this cache reduces _SplitByOperation walltime by more than 90%.
 
-<<<<<<< HEAD
-@beam.ptransform_fn
-@beam.typehints.with_input_types(_QueryBatchType)
-@beam.typehints.with_output_types(prediction_log_pb2.PredictionLog)
-def _Regress(
-    pcoll: beam.pvalue.PCollection,
-    fixed_inference_spec_type: model_spec_pb2.InferenceSpecType = None,
-    catch_errors: bool = False
-): # pylint: disable=invalid-name
-  """Performs regress PTransform."""
-  inference_results = None
-
-  if fixed_inference_spec_type is None:
-    tagged = pcoll | 'Tag inference type' >> _TagUsingInProcessInference()
-    tagged['remote'] | 'NotImplemented' >> _NotImplementedTransform()
-    inference_results = (
-      tagged['local']
-      | 'Regress' >> _ParDoExceptionWrapper(
-        _BatchRegressDoFn(shared.Shared()),
-        catch_errors=catch_errors))
-  else:
-    if _using_in_process_inference(fixed_inference_spec_type):
-      inference_results = (
-        pcoll
-        | 'Regress' >> _ParDoExceptionWrapper(
-          _BatchRegressDoFn(
-            shared.Shared(),
-            fixed_inference_spec_type=fixed_inference_spec_type),
-          catch_errors=catch_errors))
-    else:
-      raise NotImplementedError
-
-  predictions = (
-    inference_results[None]
-    | 'BuildPredictionLogForRegressions' >> beam.ParDo(
-      _BuildPredictionLogForRegressionsDoFn()))
-
-  return {'predictions': predictions, 'errors': inference_results['errors']}
-=======
+  Args:
+    catch_errors: if True, model signature errors are captured in a separate
+      "errors" output containing Tuple[Exception, _QueryBatchType].
+
   Returns a DoOutputsTuple with keys:
+    - "errors"
     - OperationType.CLASSIFICATION
     - OperationType.REGRESSION
     - OperationType.PREDICTION
     - OperationType.MULTIHEAD
 
   Raises:
-    ValueError: If any inference_spec_type is None.
+    ValueError: If any inference_spec_type is None and catch_errors is False.
   """
   class _SplitDoFn(beam.DoFn):
     def __init__(self):
+      # key -> (OperationType, Optional[Exception])
       self._cache = {}
 
     def process(self, batch):
       inference_spec, _ = batch
->>>>>>> c659d04d
 
       if inference_spec is None:
         raise ValueError("InferenceSpecType cannot be None.")
 
-<<<<<<< HEAD
-@beam.ptransform_fn
-@beam.typehints.with_input_types(_QueryBatchType)
-@beam.typehints.with_output_types(prediction_log_pb2.PredictionLog)
-def _Predict(
-    pcoll: beam.pvalue.PCollection,
-    fixed_inference_spec_type: model_spec_pb2.InferenceSpecType = None,
-    catch_errors: bool = False
-): # pylint: disable=invalid-name
-  """Performs predict PTransform."""
-  raw_predictions = None
-  errors = None
-
-  if fixed_inference_spec_type is None:
-    tagged = pcoll | 'Tag inference type' >> _TagUsingInProcessInference()
-    local_inference_results = (
-      tagged['local']
-      | 'Predict' >> _ParDoExceptionWrapper(
-        _BatchPredictDoFn(shared.Shared()),
-        catch_errors=catch_errors))
-    remote_inference_results = (
-      tagged['remote']
-      | 'RemotePredict' >> _ParDoExceptionWrapper(
-        _RemotePredictDoFn(pcoll.pipeline.options),
-        catch_errors=catch_errors))
-
-    raw_predictions = (
-      [local_inference_results[None], remote_inference_results[None]]
-      | 'Merge predictions' >> beam.Flatten())
-
-    errors = (
-      [local_inference_results['errors'], remote_inference_results['errors']]
-      | 'Merge errors' >> beam.Flatten())
-  else:
-    inference_results = None
-    if _using_in_process_inference(fixed_inference_spec_type):
-      inference_results = (
-        pcoll
-        | 'Predict' >> _ParDoExceptionWrapper(
-          _BatchPredictDoFn(
-            shared.Shared(),
-            fixed_inference_spec_type=fixed_inference_spec_type),
-          catch_errors=catch_errors))
-    else:
-      inference_results = (
-        pcoll
-        | 'RemotePredict' >> _ParDoExceptionWrapper(
-          _RemotePredictDoFn(
-            pcoll.pipeline.options,
-            fixed_inference_spec_type=fixed_inference_spec_type),
-          catch_errors=catch_errors))
-
-    raw_predictions = inference_results[None]
-    errors = inference_results['errors']
-
-  predictions = (
-    raw_predictions
-    | 'BuildPredictionLogForPredictions' >> beam.ParDo(
-      _BuildPredictionLogForPredictionsDoFn()))
-
-  return {'predictions': predictions, 'errors': errors}
-=======
       key = inference_spec.SerializeToString()
-      operation_type = self._cache.get(key)
-
-      if operation_type is None:
-        operation_type = _get_operation_type(inference_spec)
-        self._cache[key] = operation_type
-
-      return [beam.pvalue.TaggedOutput(operation_type, batch)]
->>>>>>> c659d04d
+      cached = self._cache.get(key)
+
+      if cached is None:
+        cached = (None, None)
+        if catch_errors:
+          try:
+            cached = (_get_operation_type(inference_spec), None)
+          except Exception as e:
+            cached = ('errors', e)
+        else:
+          cached = (_get_operation_type(inference_spec), None)
+
+        self._cache[key] = cached
+
+      operation_type, exception = cached
+      if operation_type == 'errors':
+        return [beam.pvalue.TaggedOutput(operation_type, (exception, batch))]
+      else:
+        return [beam.pvalue.TaggedOutput(operation_type, batch)]
 
   return (
     batches
     | 'SplitDoFn' >> beam.ParDo(_SplitDoFn()).with_outputs(
+        'errors',
         OperationType.CLASSIFICATION,
         OperationType.REGRESSION,
         OperationType.PREDICTION,
         OperationType.MULTIHEAD
     ))
 
-<<<<<<< HEAD
-@beam.ptransform_fn
-@beam.typehints.with_input_types(_QueryBatchType)
-@beam.typehints.with_output_types(prediction_log_pb2.PredictionLog)
-def _MultiInference(
-    pcoll: beam.pvalue.PCollection,
-    fixed_inference_spec_type: model_spec_pb2.InferenceSpecType = None,
-    catch_errors: bool = False
-): # pylint: disable=invalid-name
-  """Performs multi inference PTransform."""
-  inference_results = None
-
-  if fixed_inference_spec_type is None:
-    tagged = pcoll | 'Tag inference type' >> _TagUsingInProcessInference()
-    tagged['remote'] | 'NotImplemented' >> _NotImplementedTransform()
-    inference_results = (
-      tagged['local']
-      | 'MultiInference' >> _ParDoExceptionWrapper(
-        _BatchMultiInferenceDoFn(shared.Shared()),
-        catch_errors=catch_errors))
-  else:
-    if _using_in_process_inference(fixed_inference_spec_type):
-      inference_results = (
-        pcoll
-        | 'MultiInference' >> _ParDoExceptionWrapper(
-          _BatchMultiInferenceDoFn(
-            shared.Shared(),
-            fixed_inference_spec_type=fixed_inference_spec_type),
-          catch_errors=catch_errors))
-    else:
-      raise NotImplementedError
-
-  predictions = (
-    inference_results[None]
-    | 'BuildMultiInferenceLog' >> beam.ParDo(
-      _BuildMultiInferenceLogDoFn()))
-
-  return {'predictions': predictions, 'errors': inference_results['errors']}
-=======
 
 _IOTensorSpec = collections.namedtuple(
     '_IOTensorSpec',
     ['input_tensor_alias', 'input_tensor_name', 'output_alias_tensor_names'])
 
 _Signature = collections.namedtuple('_Signature', ['name', 'signature_def'])
->>>>>>> c659d04d
 
 
 @six.add_metaclass(abc.ABCMeta)
@@ -1445,53 +1223,73 @@
   @beam.typehints.with_output_types(prediction_log_pb2.PredictionLog)
   def _Op(
       pcoll: beam.pvalue.PCollection,
-      fixed_inference_spec_type: model_spec_pb2.InferenceSpecType = None
+      fixed_inference_spec_type: model_spec_pb2.InferenceSpecType = None,
+      catch_errors: bool = False
   ): # pylint: disable=invalid-name
     raw_result = None
+    errors = None
 
     if fixed_inference_spec_type is None:
       tagged = pcoll | ('TagInferenceType%s' % name) >> _TagUsingInProcessInference()
 
       in_process_result = (
         tagged['in_process']
-        | ('InProcess%s' % name) >> beam.ParDo(
-          in_process_dofn(shared.Shared())))
+        | ('InProcess%s' % name) >> _ParDoExceptionWrapper(
+          in_process_dofn(shared.Shared()),
+          catch_errors=catch_errors))
 
       if remote_dofn:
         remote_result = (
           tagged['remote']
-          | ('Remote%s' % name) >> beam.ParDo(
-            remote_dofn(pcoll.pipeline.options)))
+          | ('Remote%s' % name) >> _ParDoExceptionWrapper(
+            remote_dofn(pcoll.pipeline.options),
+            catch_errors=catch_errors))
 
         raw_result = (
-          [in_process_result, remote_result]
-          | 'FlattenResult' >> beam.Flatten())
+          [in_process_result[None], remote_result[None]]
+          | 'MergePredictions' >> beam.Flatten())
+
+        errors = (
+          [in_process_result['errors'], remote_result['errors']]
+          | 'MergeErrors' >> beam.Flatten())
       else:
         tagged['remote'] | 'NotImplemented' >> _NotImplementedTransform(
           'Remote inference is not supported for operation type: %s' % name)
-        raw_result = in_process_result
+
+        raw_result = in_process_result[None]
+        errors = in_process_result['errors']
     else:
+      inference_results = None
       if _using_in_process_inference(fixed_inference_spec_type):
-        raw_result = (
+        inference_results = (
           pcoll
-          | ('InProcess%s' % name) >> beam.ParDo(in_process_dofn(
-            shared.Shared(),
-            fixed_inference_spec_type=fixed_inference_spec_type)))
+          | ('InProcess%s' % name) >> _ParDoExceptionWrapper(
+            in_process_dofn(
+              shared.Shared(),
+              fixed_inference_spec_type=fixed_inference_spec_type),
+            catch_errors=catch_errors))
       else:
         if remote_dofn:
-          raw_result = (
+          inference_results = (
             pcoll
-            | ('Remote%s' % name) >> beam.ParDo(remote_dofn(
-              pcoll.pipeline.options,
-              fixed_inference_spec_type=fixed_inference_spec_type)))
+            | ('Remote%s' % name) >> _ParDoExceptionWrapper(
+              remote_dofn(
+                pcoll.pipeline.options,
+                fixed_inference_spec_type=fixed_inference_spec_type),
+              catch_errors=catch_errors))
         else:
           raise NotImplementedError('Remote inference is not supported for'
                                     'operation type: %s' % name)
-
-    return (
+      
+      raw_result = inference_results[None]
+      errors = inference_results['errors']
+
+    predictions =  (
       raw_result
       | ('BuildPredictionLogFor%s' % name) >> beam.ParDo(
         build_prediction_log_dofn()))
+
+    return {'predictions': predictions, 'errors': errors}
 
   return _Op
 
@@ -1952,8 +1750,8 @@
   """Runs a ParDo operation and optionally catches exceptions.
 
   Args:
-    pcoll: input pcollection
-    dofn: a beam.DoFn that may raise exceptions
+    pcoll: input pcollection.
+    dofn: a beam.DoFn that may raise exceptions.
     catch_errors:
       - if True, errors raised in DoFn.process will be caught and emitted
         in a separate 'errors' PCollection.
