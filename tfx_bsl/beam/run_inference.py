--- conflicted
+++ resolved
@@ -527,7 +527,6 @@
   without having access to cloud-hosted model's signatures.
   """
 
-<<<<<<< HEAD
   def __init__(
       self,
       pipeline_options: PipelineOptions,
@@ -546,13 +545,8 @@
   def _setup_model(
       self, inference_spec_type: model_spec_pb2.InferenceSpecType
   ):
-=======
-  def __init__(self, inference_spec_type: model_spec_pb2.InferenceSpecType,
-               pipeline_options: PipelineOptions):
-    super(_RemotePredictDoFn, self).__init__(inference_spec_type)
     self._ai_platform_prediction_model_spec = (
         inference_spec_type.ai_platform_prediction_model_spec)
->>>>>>> 736488dd
     self._api_client = None
 
     project_id = (
@@ -597,14 +591,8 @@
     return self._api_client.projects().predict(
         name=self._full_model_name, body=body)
 
-<<<<<<< HEAD
-  @classmethod
-  def _prepare_instances(
-      cls, elements: List[ExampleType]
-=======
   def _prepare_instances_dict(
-      self, elements: List[tf.train.Example]
->>>>>>> 736488dd
+      self, elements: List[ExampleType]
   ) -> Generator[Mapping[Text, Any], None, None]:
     """Prepare instances by converting features to dictionary."""
     for example in elements:
@@ -626,14 +614,14 @@
       yield instance
 
   def _prepare_instances_serialized(
-      self, elements: List[tf.train.Example]
+      self, elements: List[ExampleType]
   ) -> Generator[Mapping[Text, Text], None, None]:
     """Prepare instances by base64 encoding serialized examples."""
     for example in elements:
       yield {'b64': base64.b64encode(example.SerializeToString()).decode()}
 
   def _prepare_instances(
-      self, elements: List[tf.train.Example]
+      self, elements: List[ExampleType]
   ) -> Generator[Mapping[Text, Any], None, None]:
     if self._ai_platform_prediction_model_spec.use_serialization_config:
       return self._prepare_instances_serialized(elements)
